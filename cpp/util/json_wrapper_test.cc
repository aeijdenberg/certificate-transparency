#include "util/json_wrapper.h"

<<<<<<< HEAD
#include <memory>
=======
>>>>>>> c99d0b75
#include <gtest/gtest.h>
#include <memory>

#include "util/testing.h"
#include "util/util.h"

using std::shared_ptr;
using std::string;

class JsonWrapperTest : public ::testing::Test {};

TEST_F(JsonWrapperTest, LargeInt) {
  int64_t big = 0x123456789aLL;
  shared_ptr<json_object> jint(json_object_new_int64(big), json_object_put);
  const char* jsoned = json_object_to_json_string(jint.get());
  JsonInt jint2(json_tokener_parse(jsoned));
  CHECK_EQ(big, jint2.Value());
}

TEST_F(JsonWrapperTest, UnwrapResponse) {
  static string response(
      "{\"leaf_index\":3,\"audit_path\":"
      "[\"j17CTFWsQGwnQkYsebYS7CondFpbzIo+N1jPi9UrqTI=\","
      "\"QSNVV8/waZ5rezVSTFcSPbKtqjalAwVqdF2Vv0/l3/Q=\"]}");
  static string p1v(
      "8f5ec24c55ac406c2742462c79b612ec2a27745a5bcc8a3e3758cf8bd52ba932");
  static string p2v(
      "41235557cff0699e6b7b35524c57123db2adaa36a503056a745d95bf4fe5dff4");

  JsonObject jresponse(response);
  ASSERT_TRUE(jresponse.Ok());

  JsonInt leaf_index(jresponse, "leaf_index");
  ASSERT_TRUE(leaf_index.Ok());
  EXPECT_EQ(leaf_index.Value(), 3);

  JsonArray audit_path(jresponse, "audit_path");
  ASSERT_TRUE(audit_path.Ok());
  EXPECT_EQ(audit_path.Length(), 2);

  JsonString p1(audit_path, 0);
  ASSERT_TRUE(p1.Ok());
  EXPECT_EQ(util::HexString(p1.FromBase64()), p1v);

  JsonString p2(audit_path, 1);
  ASSERT_TRUE(p2.Ok());
  EXPECT_EQ(util::HexString(p2.FromBase64()), p2v);
}

TEST_F(JsonWrapperTest, PartialEvBuffer) {
  const string partial_input("{ \"foo\": 42 ");
  const shared_ptr<evbuffer> buffer(CHECK_NOTNULL(evbuffer_new()),
                                    evbuffer_free);

  evbuffer_add(buffer.get(), partial_input.data(), partial_input.size());

  JsonObject obj(buffer.get());
  EXPECT_FALSE(obj.Ok());
  EXPECT_EQ(partial_input.size(), evbuffer_get_length(buffer.get()));
}

TEST_F(JsonWrapperTest, FragmentedEvBuffer) {
  const shared_ptr<evbuffer> buffer(CHECK_NOTNULL(evbuffer_new()),
                                    evbuffer_free);
  evbuffer_add_printf(buffer.get(), "{ \"foo\": ");

  // Use a separate buffer and evbuffer_add_buffer, to ensure
  // fragmentation.
  {
    const shared_ptr<evbuffer> buffer2(CHECK_NOTNULL(evbuffer_new()),
                                       evbuffer_free);
    evbuffer_add_printf(buffer2.get(), "42 }");
    evbuffer_add_buffer(buffer.get(), buffer2.get());
  }

  evbuffer_iovec chunks[2];
  EXPECT_LT(1, evbuffer_peek(buffer.get(), -1, /*start_at*/ NULL, chunks, 2));

  JsonObject obj(buffer.get());
  EXPECT_TRUE(obj.Ok());
  EXPECT_EQ(0U, evbuffer_get_length(buffer.get()));
}

int main(int argc, char** argv) {
  cert_trans::test::InitTesting(argv[0], &argc, &argv, true);
  return RUN_ALL_TESTS();
}<|MERGE_RESOLUTION|>--- conflicted
+++ resolved
@@ -1,9 +1,5 @@
 #include "util/json_wrapper.h"
 
-<<<<<<< HEAD
-#include <memory>
-=======
->>>>>>> c99d0b75
 #include <gtest/gtest.h>
 #include <memory>
 
