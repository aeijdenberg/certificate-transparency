--- conflicted
+++ resolved
@@ -660,25 +660,20 @@
 	  </list>
 	</t>
 	<t>
-<<<<<<< HEAD
 	  Note that this message is not signed - the retrieved data can be verified by constructing the Merkle Tree Hash corresponding to a retrieved STH. All leaves MUST be v1. However, a compliant v1 client MUST NOT construe an unrecognized MerkleLeafType or LogEntryType value as an error. This means it may be unable to parse some entries, but note that each client can inspect the entries it does recognize, as well as verify the integrity of the data by treating unrecognized leaves as opaque input to the tree.
+        </t>
+	<t>
+          The <spanx style="verb">start</spanx> and <spanx style="verb">end</spanx> parameters SHOULD be within the range 0 &le; x &lt; <spanx style="verb">tree_size</spanx> as returned by <spanx style="verb">get-sth</spanx> in <xref target="fetch_sth"/>.
+	</t>
+          Logs MAY honour requests where 0 &le; <spanx style="verb">start</spanx> &lt; <spanx style="verb">tree_size</spanx>, and <spanx style="verb">end</spanx> &ge; <spanx style="verb">tree_size</spanx> by returning a partial response convering only the valid entries in the specified range. Note that the following restriction may also apply:
+	</t>
+	<t>
+	  Logs MAY restrict the number of entries which can be retrieved per <spanx style="verb">get-entries</spanx> request.  If a client requests more than the permitted number of entries, the log SHALL return the maximum number of entries permissible. These entries SHALL be sequential beginning with the entry specified by <spanx style="verb">start</spanx>.
 	</t>
       </section>
       <section title="Retrieve Accepted Roots">
 	<t>
 	  [TBD]
-=======
-	  Note that this message is not signed - the retrieved data can be verified by constructing the root hash corresponding to a retrieved STH. All leaves MUST be v1. However, a compliant v1 client MUST NOT construe an unrecognized MerkleLeafType or LogEntryType value as an error. This means it may be unable to parse some entries, but note that each client can inspect the entries it does recognize, as well as verify the integrity of the data by treating unrecognized leaves as opaque input to the tree.
-        </t>
-	<t>
-          The <spanx style="verb">start</spanx> and <spanx style="verb">end</spanx> parameters SHOULD be within the range 0 &le; x &lt; <spanx style="verb">tree_size</spanx> as returned by <spanx style="verb">get-sth</spanx> in <xref target="fetch_sth"/>.
-	</t>
-	<t>
-          Logs MAY honour requests where 0 &le; <spanx style="verb">start</spanx> &lt; <spanx style="verb">tree_size</spanx>, and <spanx style="verb">end</spanx> &ge; <spanx style="verb">tree_size</spanx> by returning a partial response convering only the valid entries in the specified range. Note that the following restriction may also apply:
-	</t>
-	<t>
-	  Logs MAY restrict the number of entries which can be retrieved per <spanx style="verb">get-entries</spanx> request.  If a client requests more than the permitted number of entries, the log SHALL return the maximum number of entries permissible. These entries SHALL be sequential beginning with the entry specified by <spanx style="verb">start</spanx>.
->>>>>>> 55cd6ac6
 	</t>
       </section>
       <section title="Retrieve Entry+Merkle Audit Proof from Log">
